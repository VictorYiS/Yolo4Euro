import signal
import time
import tkinter as tk
import os
import sys

import grabscreen
import utils.change_window as change_window
from window import *

# 标志位，表示是否继续运行
running = True


# 处理 Ctrl+C 的函数
def signal_handler(sig, frame):
    global running
    print("\nGracefully exiting...")
    running = False


# 注册信号处理器
signal.signal(signal.SIGINT, signal_handler)


# 等待游戏窗口出现的函数
def wait_for_game_window():
    while running:
        frame = grabscreen.grab_screen()

        if frame is not None:
            if set_windows_offset(frame):
                print("Game window detected and offsets set!")
                return True

            print("Failed to find the game logo, offsets not set.")

        time.sleep(1)


def display_gui_elements():
    # Ensure that game_window has been updated
    if game_window.color is None:
        print("Game window frame is not available.")
        return

    # Create a copy to draw rectangles on
    game_window_frame = game_window.color.copy()

    # Iterate through all window instances and draw rectangles
    for win in BaseWindow.all_windows:
        # Get the class name of the window instance
        class_name = win.__class__.__name__.replace("Window", "")

        # Define top-left and bottom-right points
        top_left = (win.sx, win.sy)
        bottom_right = (win.ex, win.ey)

        # Draw the rectangle on the game_window_frame
        cv2.rectangle(game_window_frame, top_left, bottom_right, (0, 0, 255), 1)

        text_position = (win.ex + 1, win.sy + 6)
        cv2.putText(
            game_window_frame,
            class_name,
            text_position,
            cv2.FONT_HERSHEY_SIMPLEX,
            0.3,
            (128, 255, 128),
            1,
            cv2.LINE_AA,
        )

    # Create a window and set it to be always on top
    cv2.namedWindow("Game Window", cv2.WINDOW_NORMAL)
    cv2.setWindowProperty("Game Window", cv2.WND_PROP_TOPMOST, 1)

    # Display the frame with all rectangles
    cv2.imshow("Game Window", game_window_frame)

    # 循环检测窗口是否被关闭
    while True:
        # 监听窗口关闭事件
        if cv2.getWindowProperty("Game Window", cv2.WND_PROP_VISIBLE) < 1:
            break
        if cv2.waitKey(100) & 0xFF == ord("q"):
            break

    # Close all OpenCV windows
    cv2.destroyAllWindows()


class GameStatusApp:
    def __init__(self, root):
        self.root = root
        self.root.title("Game Status")

        self.frame = tk.Frame(root)
        self.frame.pack(side=tk.RIGHT, padx=10, pady=10)

        # 存储变量及其对应的标签
        self.variables = {}

    def add_variable(self, var_name, var_type="float"):
        """
        添加一个新的追踪变量到GUI。

        :param var_name: 变量的名称，用于显示和更新
        :param var_type: 变量的类型，'float' 或 'bool'
        :param column: 'left' 或 'right'，决定标签显示在哪一栏
        """
        frame = self.frame

        # 创建标签
        label = tk.Label(frame, text=f"{var_name}: 0.00")
        label.pack(anchor="w", pady=2)

        # 存储变量信息
        self.variables[var_name] = {"type": var_type, "label": label}

    def update_status(self, **kwargs):
        """
        更新多个变量的状态。

        :param kwargs: 以变量名为键，变量值为值的键值对
        """
        for var_name, value in kwargs.items():
            if var_name in self.variables:
                var_info = self.variables[var_name]
                var_type = var_info["type"]
                label = var_info["label"]

                if var_type == "float":
                    label.config(text=f"{var_name}: {value:.2f}%")
                elif var_type == "bool":
                    text = "Active" if value else "Inactive"
                    label.config(text=f"{var_name}: {text}")
                else:
                    label.config(text=f"{var_name}: {value}")
            else:
                print(f"Warning: Variable '{var_name}' not found in GUI.")


# 主程序循环，显示玩家的血条数值，并支持优雅退出
def main_loop():
    root = tk.Tk()
    app = GameStatusApp(root)

    # 添加初始变量（示例）

    app.add_variable("self_speed", var_type="integer")
    app.add_variable("self_distance", var_type="integer")

    app.add_variable("self_time", var_type="String")
<<<<<<< HEAD
    app.add_variable("self_setspeed",var_type="integer")
=======
    app.add_variable("self_gear", var_type="String")
>>>>>>> 18c0d8ff

    if wait_for_game_window():
        display_gui_elements()

        # 进入主循环
        while running:
            frame = grabscreen.grab_screen()
            BaseWindow.set_frame(frame)
            BaseWindow.update_all()

            # 更新 Tkinter 界面上的状态
            app.update_status(
                **{
                    "self_speed": self_speed_window.get_status(),
                    "self_distance": self_distance_window.get_status(),
                    "self_time": self_time_window.get_status(),
<<<<<<< HEAD
                    "self_setspeed":self_set_speed.get_status()
=======
                    "self_gear": self_gear_window.get_status()
>>>>>>> 18c0d8ff
                }
            )

            # 更新 Tkinter 窗口
            root.update_idletasks()
            root.update()


if __name__ == "__main__":
    time.sleep(1.0)
    grabscreen.init_camera(target_fps=30)

    change_window.correction_window()

    if change_window.check_window_resolution_same(game_width, game_height) == False:
        raise ValueError(
            f"游戏分辨率和配置game_width({game_width}), game_height({game_height})不一致，请到window.py中修改"
        )

    print("start main_loop")
    main_loop()
    print("Program has exited cleanly.")<|MERGE_RESOLUTION|>--- conflicted
+++ resolved
@@ -1,8 +1,6 @@
 import signal
 import time
 import tkinter as tk
-import os
-import sys
 
 import grabscreen
 import utils.change_window as change_window
@@ -152,11 +150,8 @@
     app.add_variable("self_distance", var_type="integer")
 
     app.add_variable("self_time", var_type="String")
-<<<<<<< HEAD
     app.add_variable("self_setspeed",var_type="integer")
-=======
     app.add_variable("self_gear", var_type="String")
->>>>>>> 18c0d8ff
 
     if wait_for_game_window():
         display_gui_elements()
@@ -173,11 +168,8 @@
                     "self_speed": self_speed_window.get_status(),
                     "self_distance": self_distance_window.get_status(),
                     "self_time": self_time_window.get_status(),
-<<<<<<< HEAD
-                    "self_setspeed":self_set_speed.get_status()
-=======
+                    "self_setspeed":self_set_speed.get_status(),
                     "self_gear": self_gear_window.get_status()
->>>>>>> 18c0d8ff
                 }
             )
 
